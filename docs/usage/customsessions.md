# Create a `CustomSessionStorage` solution

This library comes with two session management options: `MemorySessionStorage` and `CustomSessionStorage`.

`MemorySessionStorage` exists as an option to help you get started developing your apps as quickly as possible, and is the default storage option on `Shopify.Context`. It's perfect for working in your development and testing environments. However, this storage solution is not meant to be used in production [due to its limitations](../issues.md).

When you're ready to deploy your app and run it in production, you'll need to set up a `CustomSessionStorage`, which you can then use in initializing your `Shopify.Context`. The `CustomSessionStorage` class expects to be initialized with three callbacks that link to your chosen storage solution and map to the `storeSession`, `loadSession`, and `deleteSession` methods on the class.

## Callback methods
 
- All of the callbacks used to create a new instance of `CustomSessionStorage` should be `async` functions and return a `Promise` that resolves to a specified type, as outlined below.

| Method           | Arg type           | Return type                                                          | Notes                                                                                                                                                                                                               |
| ---------------- | ------------------ | -------------------------------------------------------------------- | ------------------------------------------------------------------------------------------------------------------------------------------------------------------------------------------------------------------- |
| `storeCallback`  | `SessionInterface` | `Promise<boolean>`                                                   | Takes in the `Session` to be stored or updated, returns a `boolean` (`true` if stored successfully). <br/> This callback is used both to save new a `Session` and to **update an existing `Session`**.              |
| `loadCallback`   | `string`           | `Promise<SessionInterface \| Record<string, unknown> \| undefined> ` | Takes in the id of the `Session` to load (as a `string`) and returns either an instance of a `Session`, an object to be used to instantiate a `Session`, or `undefined` if no record is found for the specified id. |
| `deleteCallback` | `string`           | `Promise<boolean>`                                                   | Takes in the id of the `Session` to load (as a `string`) and returns a `booelan` (`true` if deleted successfully).                                                                                                  |

## Example usage

This is an example implementation of a `CustomSessionStorage` solution, using `redis` for storage.

Before starting this tutorial, please first follow our [getting started guide](../getting_started.md).

### Install `redis` dependencies

First, make sure you have Redis installed on your machine. You can follow their [Quick Start guide](https://redis.io/topics/quickstart) to get up and running, and then come back here to continue with this example.

_(**Tip**: Mac users should be able to just run `brew install redis` to install redis using homebrew)_

Once you have Redis installed globally, you will need to add the `redis` client to your project by running:

```shell
$ yarn add redis
```

### Create a RedisStore class

Then, create a new class for our `redis` solution in `redis-store.ts`:

```ts
/* redis-store.ts */

// Import the Session type from the library, along with the Node redis package, and `promisify` from Node
import {Session} from '@shopify/shopify-api/dist/auth/session';
import redis from 'redis';
import {promisify} from 'util';

class RedisStore {
  private client: redis.RedisClient;
  private getAsync;
  private setAsync;
  private delAsync;

  constructor() {
    // Create a new redis client
    this.client = redis.createClient();
    // Use Node's `promisify` to have redis return a promise from the client methods
    this.getAsync = promisify(this.client.get).bind(this.client);
    this.setAsync = promisify(this.client.set).bind(this.client);
    this.delAsync = promisify(this.client.del).bind(this.client);
  }

  /*
    The storeCallback takes in the Session, and sets a stringified version of it on the redis store
    This callback is used for BOTH saving new Sessions and updating existing Sessions.
    If the session can be stored, return true
    Otherwise, return false
  */
  storeCallback = async (session: Session) => {
    try {
      // Inside our try, we use the `setAsync` method to save our session.
<<<<<<< HEAD
      // This method returns a boolean (true if successful, false if not)
      return await this.setAsync(session.id, JSON.stringify(session))
=======
      // This method returns a boolean (true is successful, false if not)
      return await this.setAsync(session.id, JSON.stringify(session));
>>>>>>> 0337d4c2
    } catch (err) {
      // throw errors, and handle them gracefully in your application
      throw new Error(err);
    }
  };

  /*
    The loadCallback takes in the id, and uses the getAsync method to access the session data
     If a stored session exists, it's parsed and returned
     Otherwise, return undefined
  */
  loadCallback = async (id: string) => {
    try {
      // Inside our try, we use `getAsync` to access the method by id
      // If we receive data back, we parse and return it
      // If not, we return `undefined`
      let reply = await this.getAsync(id);
      if (reply) {
        return JSON.parse(reply);
      } else {
        return undefined;
      }
    } catch (err) {
      throw new Error(err);
    }
  };

  /*
    The deleteCallback takes in the id, and uses the redis `del` method to delete it from the store
    If the session can be deleted, return true
    Otherwise, return false
  */
  deleteCallback = async (id: string) => {
    try {
      // Inside our try, we use the `delAsync` method to delete our session.
<<<<<<< HEAD
      // This method returns a boolean (true if successful, false if not)
      return await this.delAsync(id)
=======
      // This method returns a boolean (true is successful, false if not)
      return await this.delAsync(id);
>>>>>>> 0337d4c2
    } catch (err) {
      throw new Error(err);
    }
  };
}

// Export the class
export default RedisStore;
```

### Create a new `CustomSessionStorage` to use in `Shopify.Context`

Now we can import our custom storage class into our `index.ts` and use it to setup our storage solution in `Shopify.Context`.

```ts
/* index.ts */

import Shopify, {ApiVersion, AuthQuery} from '@shopify/shopify-api/dist';
// Import our custom storage class
import RedisStore from './redis-store';

require('dotenv').config();

// Create a new instance of the custom storage class
const sessionStorage = new RedisStore();

const {API_KEY, API_SECRET_KEY, SCOPES, SHOP, HOST} = process.env;

// Setup Shopify.Context with CustomSessionStorage
Shopify.Context.initialize({
  API_KEY,
  API_SECRET_KEY,
  SCOPES,
  HOST_NAME: HOST,
  IS_EMBEDDED_APP: true,
  API_VERSION: ApiVersion.unstable,
  // Pass the sessionStorage methods to pass into a new instance of `CustomSessionStorage`
  SESSION_STORAGE: new Shopify.Session.CustomSessionStorage(
    sessionStorage.storeCallback,
    sessionStorage.loadCallback,
    sessionStorage.deleteCallback,
  ),
});

// Your app will now use your new storage solution to access and manage Sessions
```

At this point, you should have a working `CustomSessionStorage` solution that will work seamlessly with this library in your Shopify application.

**Note:** This is only one possible `CustomSessionStorage` solution. As long as your callback methods fit the requirements for argument types and return types, you can use any storage solution or database you're comfortable and/or familiar with.

[Back to guide index](../README.md)<|MERGE_RESOLUTION|>--- conflicted
+++ resolved
@@ -70,13 +70,8 @@
   storeCallback = async (session: Session) => {
     try {
       // Inside our try, we use the `setAsync` method to save our session.
-<<<<<<< HEAD
       // This method returns a boolean (true if successful, false if not)
-      return await this.setAsync(session.id, JSON.stringify(session))
-=======
-      // This method returns a boolean (true is successful, false if not)
       return await this.setAsync(session.id, JSON.stringify(session));
->>>>>>> 0337d4c2
     } catch (err) {
       // throw errors, and handle them gracefully in your application
       throw new Error(err);
@@ -112,13 +107,8 @@
   deleteCallback = async (id: string) => {
     try {
       // Inside our try, we use the `delAsync` method to delete our session.
-<<<<<<< HEAD
       // This method returns a boolean (true if successful, false if not)
-      return await this.delAsync(id)
-=======
-      // This method returns a boolean (true is successful, false if not)
       return await this.delAsync(id);
->>>>>>> 0337d4c2
     } catch (err) {
       throw new Error(err);
     }
